--- conflicted
+++ resolved
@@ -124,15 +124,6 @@
 | `TestFixture` (Attribute) | Class       | [TestFixture - Nunit](https://docs.nunit.org/articles/nunit/writing-tests/attributes/testfixture.html) | :heavy_check_mark: |                                                                                                                     |
 | `TestCase()` (Attribute)  | Method      | [TestCase - Nunit](https://docs.nunit.org/articles/nunit/writing-tests/attributes/testcase.html)       | :heavy_check_mark: | Support for parameterized tests with inline parameters. Supports neotest 'run nearest' and 'run file' functionality |
 | Nested Classes            | Class       |                                                                                                        | :heavy_check_mark: | Fully qualified name is corrected to include `+` when class is nested                                               |
-|  `Theory` (Attribute)                         | Method      | [Theory - Nunit](https://docs.nunit.org/articles/nunit/writing-tests/attributes/theory.html)           | :x:                | Currently has conflicts with XUnits `Theory` which is more commonly used                                            |
-
-<<<<<<< HEAD
-| Framework Feature         | Scope Level | Docs                                                                                                   | Status             | Notes                                                                                                               |
-| ------------------------- | ----------- | ------------------------------------------------------------------------------------------------------ | ------------------ | ------------------------------------------------------------------------------------------------------------------- |
-| `Test` (Attribute)        | Method      | [Test - Nunit](https://docs.nunit.org/articles/nunit/writing-tests/attributes/test.html)               | :heavy_check_mark: | Supported when used inside a class with or without the `TestFixture` attribute decoration                           |
-| `TestFixture` (Attribute) | Class       | [TestFixture - Nunit](https://docs.nunit.org/articles/nunit/writing-tests/attributes/testfixture.html) | :heavy_check_mark: |                                                                                                                     |
-| `TestCase()` (Attribute)  | Method      | [TestCase - Nunit](https://docs.nunit.org/articles/nunit/writing-tests/attributes/testcase.html)       | :heavy_check_mark: | Support for parameterized tests with inline parameters. Supports neotest 'run nearest' and 'run file' functionality |
-| Nested Classes            | Class       |                                                                                                        | :heavy_check_mark: | Fully qualified name is corrected to include `+` when class is nested                                               |
 | `Theory` (Attribute)      | Method      | [Theory - Nunit](https://docs.nunit.org/articles/nunit/writing-tests/attributes/theory.html)           | :x:                | Currently has conflicts with XUnits `Theory` which is more commonly used                                            |
 
 ### xUnit
@@ -143,16 +134,6 @@
 | `Theory` (Attribute)       | Method      | [Theory - xUnit](https://xunit.net/docs/getting-started/netcore/cmdline#write-first-theory) | :heavy_check_mark: | Used in conjunction with the `InlineData()` attribute                                                               |
 | `InlineData()` (Attribute) | Method      | [Theory - xUnit](https://xunit.net/docs/getting-started/netcore/cmdline#write-first-theory) | :heavy_check_mark: | Support for parameterized tests with inline parameters. Supports neotest 'run nearest' and 'run file' functionality |
 | Nested Classes             | Class       |                                                                                             | :heavy_check_mark: | Fully qualified name is corrected to include `+` when class is nested                                               |
-=======
-### xUnit
-
-| Framework Feature          | Scope Level | Docs                                                                                         | Status             | Notes                                                                                                               |
-| -------------------------- | ----------- | -------------------------------------------------------------------------------------------- | ------------------ | ------------------------------------------------------------------------------------------------------------------- |
-| `Fact` (Attribute)         | Method      | [Fact - xUnit](https://xunit.net/docs/getting-started/netcore/cmdline#write-first-tests)     | :heavy_check_mark: |                                                                                                                     |
-| `Theory` (Attribute)       | Method      | [Theory - xUnit](https://xunit.net/docs/getting-started/netcore/cmdline#write-first-theory)  | :heavy_check_mark: | Used in conjunction with the `InlineData()` attribute                                                               |
-| `InlineData()` (Attribute) | Method      | [Theory - xUnit](https://xunit.net/docs/getting-started/netcore/cmdline#write-first-theory)  | :heavy_check_mark: | Support for parameterized tests with inline parameters. Supports neotest 'run nearest' and 'run file' functionality |
-| Nested Classes             | Class       |                                                                                              | :heavy_check_mark: | Fully qualified name is corrected to include `+` when class is nested                                               |
->>>>>>> ab0101b2
 
 # Limitations
 
